--- conflicted
+++ resolved
@@ -44,11 +44,7 @@
     
     eq6 = tau_z - (1 - epsilon_D) * (Z_D**(r-1)) * (F_D**(1-r)) * p_D
     
-<<<<<<< HEAD
-    eq7 = (w*np.sum(tau_w*phi*(T_val-l_agents))+tau_z*(Z_C+Z_D))-n*L-G
-=======
     eq7 = (n*L-(np.sum(tau_w*w*phi*(T_val-l_agents))+tau_z*(Z_C+Z_D)-G))
->>>>>>> c3150f13
 
     return np.array([eq1, eq2, eq3, eq4, eq5, eq6, eq7])
 
@@ -117,15 +113,4 @@
     print(f"Household {i+1}: Income = {income:.4f}, Expenditure = {expenditure:.4f}, Error = {budget_error:.10f}")
 
 # --- Print Good C Market Clearing Residual ---
-<<<<<<< HEAD
-print(f"\nGood C Market Clearing Residual: {(agg_C + 0.5*G) - F_C:.15f}")
-=======
-print(f"\nGood C Market Clearing Residual: {(agg_C + 0.5*G) - F_C:.10f}")
-
-# --- Calculate and Print Firm Profits ---
-profit_C = F_C - w * T_C - tau_z * Z_C
-profit_D = p_D * F_D - w * T_D - tau_z * Z_D
-print("\nFirm Profits:")
-print(f"Profit Sector C: {profit_C:.4f}")
-print(f"Profit Sector D: {profit_D:.4f}")
->>>>>>> c3150f13
+print(f"\nGood C Market Clearing Residual: {(agg_C + 0.5*G) - F_C:.10f}")